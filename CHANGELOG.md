<<<<<<< HEAD
## 3.0.8 (April 20, 2017)

Bugfixes:
  - `findOne().$` did not have `limit:1`
  - `findOne(string).$` streams all documents when `_id` as primary
=======
## 4.0.0 (XXX, 2017)

Breaking:
  - RxQuery's are now [immutable](docs/RxQuery.md)
  - RxQuery.$ does not emit `null` when running
  - RxQuery will sort by primary (ASC) as default

Features:
  - Added [QueryChangeDetection](docs/QueryChangeDetection,md) (in **beta**, disabled by default)

Other:
  - upgraded to pouchdb [v6.2.0](https://pouchdb.com/2017/04/20/pouchdb-6.2.0.html)
  - re-executing queries while nothing happend to the collection, is now fetched

>>>>>>> ca2323f8

## 3.0.7 (April 10, 2017)

Bugfixes:
  - Fixed es6-imports for webpack-builds

## 3.0.6 (March 29, 2017)

Features:
  - [Population](https://github.com/pubkey/rxdb/blob/master/docs/Population.md) can now be done on arrays

Other:
  - improved typings

## 3.0.5 (March 21, 2017)

Bugfixes:
  - overwrites default selector on `RxQuery.sort()`

Other:
  - Refactor RxQuery for better performance
  - Refactor mquery for smaller build
  - More tests for RxQuery

## 3.0.4 (March 12, 2017)

Bugfixes:
  - Vuejs runs populate-getter on changedetection [#75](https://github.com/pubkey/rxdb/issues/75)
  - `isDeepEqual` does not work correctly for Arrays [#76](https://github.com/pubkey/rxdb/issues/76)
  - wrong `storageEngine` in the typings

## 3.0.3 (March 6, 2017)

Features:
  - Added RxDocument.[deleted](docs/RxDocument.md#get-deleted)
  - Added RxDocument.[synced](docs/RxDocument.md#get-synced)
  - moved from [jsonschema](https://www.npmjs.com/package/jsonschema) to [is-my-json-valid](https://www.npmjs.com/package/is-my-json-valid)

Bugfixes:
  - No error on sync when remote document is deleted [680f75bfcbda3f71b6ba0a95ceecdc6b6f30ba58](https://github.com/pubkey/rxdb/commit/680f75bfcbda3f71b6ba0a95ceecdc6b6f30ba58)

## 3.0.2 (March 2, 2017)

Bugfixes:
  - compound-index not being created [#68](https://github.com/pubkey/rxdb/issues/68)

## 3.0.1 (March 2, 2017)

Bugfixes:
  - new document does not get new state on remove-reinsert [#66](https://github.com/pubkey/rxdb/issues/66)

## 3.0.0 (February 27, 2017)

Features:
  - added [DataMigration](docs/DataMigration.md)
  - added [ORM/DRM](docs/ORM.md)-capabilities
  - added [RxQuery.remove()](docs/RxQuery.md)
  - added [Population](docs/Population.md)
  - added [RxDocument.deleted$](docs/RxDocument.md#deleted)
  - added [RxDocument.synced$](docs/RxDocument.md#synced)
  - added [RxDocument.resnyc()](docs/RxDocument.md#resync)
  - added [RxCollection.upsert()](docs/RxDocument.md#synced)
  - non-top-level-indexes are now allowed
  - `RxQuery.sort()` now works on non-top-level-indexes

Bugfixes:
  - running `RxDocument().save()` twice did not work

Breaking:
  - Collection-names must match `^[a-z][a-z0-9]*$` Fixes [#45](https://github.com/pubkey/rxdb/issues/45)
  - RxDB.create has new api with destructuring [see](docs/RxDatabase.md)
  - RxDatabase.collection() has new api with destructuring [see](docs/RxDatabase.md)
  - schema-fieldnames must match the regex: `^[a-zA-Z][[a-zA-Z0-9_]*]?[a-zA-Z0-9]$`
  - `RxDatabase.collection()` only to create collection, use `myDatabase.heroes` to get existing one
  - `RxDB.create()` multiInstance is now true by default
  - `rxjs` and `babel-polyfill` are now peerDependencies

## 2.0.5 (February 25, 2017)

Features:
  - possibility to add `pouchSettings` when creating a collection
  - typings compatible with `noImplicitAny` Typescript projects

## 2.0.4 (February 12, 2017)

Bugfixes:
  - top-level array of document not working [#50](https://github.com/pubkey/rxdb/issues/50)
  - event on document.remove() not fired at query-obserable [#52](https://github.com/pubkey/rxdb/issues/52)

## 2.0.3 (January 31, 2017)

Features:
  - save full schema in internal database once

Bugfixes:
  - Throw when .findOne() is called with number or array
  - ADD babel-polyfill to dependencies [#40](https://github.com/pubkey/rxdb/issues/40)

## 2.0.2 (January 27, 2017)

Bugfixes:
  - Throw when .regex() is used on primary

## 2.0.1 (January 26, 2017)

Refactor:
  - Because IE11 does not support the Proxy-Object, [defineGetter/Setter](https://developer.mozilla.org/de/docs/Web/JavaScript/Reference/Global_Objects/Object/__defineGetter__) is now used
  - Tests now run in all installed browsers

Bugfixes:
  - Fixed tests for IE11


## 2.0.0 (January 23, 2017)

Features:
  - key-compression for better space-usage (awesome!)

Breaking:
  - schema-objects are now normalized (order alphabetic) before hashing
  - RxQuery.select() is removed since it has no better performance than getting the whole document
  - RxChangeEvent on sockets do no longer contain the documents-data for performance-reason
  - RxQuery.$ only emits when the result actually changes [#31](https://github.com/pubkey/rxdb/issues/31)

Bugfixes:
  - console.dir on RxDocument now works

## 1.7.7 (January 13, 2017)

Features:
  - add [Proxy-wrapping arround RxDocument](./docs/RxDocument.md)

## 1.6.7 (January 11, 2017)

Features:
  - add [middleware-hooks](./docs/Middleware.md)

## 1.5.6 (December 22, 2016)

Bugfixes:
  - direct import 'url'-module for react native

## 1.5.5 (December 20, 2016)

Features:
  - refactor socket to save db-io
  - wrap BroadcastChannel-API
  - added [leader-election](./docs/LeaderElection.md)
  - sync() will only start if db is leader

Bugfixes:
  - cleanup all databases after tests
  - remove broken builds from dist-folder<|MERGE_RESOLUTION|>--- conflicted
+++ resolved
@@ -1,14 +1,7 @@
-<<<<<<< HEAD
-## 3.0.8 (April 20, 2017)
-
-Bugfixes:
-  - `findOne().$` did not have `limit:1`
-  - `findOne(string).$` streams all documents when `_id` as primary
-=======
 ## 4.0.0 (XXX, 2017)
 
 Breaking:
-  - RxQuery's are now [immutable](docs/RxQuery.md)
+  - RxQuery's are now [immutable](docs/RxQuery.md#notice-rxquerys-are-immutable)
   - RxQuery.$ does not emit `null` when running
   - RxQuery will sort by primary (ASC) as default
 
@@ -19,7 +12,12 @@
   - upgraded to pouchdb [v6.2.0](https://pouchdb.com/2017/04/20/pouchdb-6.2.0.html)
   - re-executing queries while nothing happend to the collection, is now fetched
 
->>>>>>> ca2323f8
+
+## 3.0.8 (April 20, 2017)
+
+Bugfixes:
+  - `findOne().$` did not have `limit:1`
+  - `findOne(string).$` streams all documents when `_id` as primary
 
 ## 3.0.7 (April 10, 2017)
 
