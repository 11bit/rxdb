# Changelog

### X.X.X (comming soon)

### 12.0.0-beta.XX (comming soon) BREAKING

- All indexes that do not contain the primaryKey, get the primary key added.
- You can now set a custom index when doing a query.
- Unified the replication primitives and the GraphQL replication plugin.
- Removed the deprecated in-memory plugin.
- Added cleanup plugin
- Refactor local documents plugin to only create a storage instance for local documents when needed.
- Removed the `core` plugin. The default export `from 'rxdb'` now exports only the RxDB core without plugins.

<<<<<<< HEAD
- The Dexie.js RxStorage is no longer in beta mode.
=======

- Added the in memory storage plugin.
>>>>>>> 5cbdb55b
- Added `RxDocument().toMutableJSON()`
- Added `RxCollection().bulkUpsert()`
- Added optional `init()` function to `RxPlugin`.
- dev-mode: Add check to ensure all top-level fields in a query are defined in the schema.
- Support for array field based indexes like `data.[].subfield` was removed, as it anyway never really worked.
- Refactored the usage of RxCollection.storageInstance to ensure all hooks run properly.
- Refactored the encryption plugin so no more plugin specific code is in the RxDB core.
- Removed the encrypted export from the json-import-export plugin. This was barely used and made everything more complex. All exports are no non-encrypted. If you need them encrypted, you can still run by encryption after the export is done.
- RxPlugin hooks now can be defined as running `before` or `after` other plugin hooks.
- Attachments are now internally handled as string instead of `Blob` or `Buffer`
- Fix (replication primitives) only drop pulled documents when a relevant document was changed locally.

Changes to `RxStorageInterface`:
- `RxStorageInstance` must have the `RxStorage` in the `storage` property.
- The `_deleted` field is now required for each data interaction with `RxStorage`.
- Removed `RxStorageInstance.getChangedDocuments()` and added `RxStorageInstance.getChangedDocumentsSince()` for better performance.
- Added `doesBroadcastChangestream()` to `RxStorageStatics`
- Added `withDeleted` parameter to `RxStorageKeyObjectInstance.findLocalDocumentsById()`
- Added internal `_meta` property to stored document data that contains internal document related data like last-write-time and replication checkpoints.


### 11.6.0 (4 February 2022)

Bugfixes:
  - [#3666](https://github.com/pubkey/rxdb/issues/3666) RxDB with lokijs works bad in Safari and FF when using multiple tabs

Other:
  - Replication primitives must throw an error if `_deleted` field is missing. [#3671](https://github.com/pubkey/rxdb/pull/3671)

### 11.5.1 (30 January 2022)

Bugfixes:
  - `RxStorage.statics.getQueryMatcher()` must not match documents with `_deleted: true`.
  - Fixed multiple problems with `RxCollection.findByIds$()` [#3659](https://github.com/pubkey/rxdb/pull/3659) Thanks [@Hideman85](https://github.com/Hideman85)

### 11.5.0 (30 January 2022)

Features:
  - Improve emitted errors of the GraphQL replication [#3630](https://github.com/pubkey/rxdb/pull/3630) Thanks [@nirvdrum](https://github.com/nirvdrum)
  - Added Dexie.js based `RxStorage`. [Read the docs](https://rxdb.info/rx-storage-dexie.html)

### 11.4.0 (28 January 2022)

Bugfixes:
  - `RxDocument.toJSON()` is leaking meta field `_deleted`. [#3645](https://github.com/pubkey/rxdb/pull/3645) Thanks [@Bessonov](https://github.com/Bessonov)

Features:
  - Allow truthy values for the GraphQL replication `deletedFlag` field. [#3644](https://github.com/pubkey/rxdb/pull/3644) Thanks [@nirvdrum](https://github.com/nirvdrum)

Other:
  - `.findOne(documentId)` should use `RxStorage().findDocumentsById()` instead of `RxStorage().query()`

### 11.3.0 (17 January 2022)

Bugfixes:
  - GraphQL replication: Unnecessary local document writes fill up the database [#3627](https://github.com/pubkey/rxdb/pull/3627) Thanks [@hdwatts](https://github.com/hdwatts)


### 11.2.0 (12 January 2022)

Bugfixes:
  - Replication Primitives: Local writes while running the `pull` must not be lost but send to the remote.
  - Replication Primitives: Should not stack up failed runs and then run many times.
  - Support composite indices in schema literal types [#3609](https://github.com/pubkey/rxdb/pull/3609) Thanks [@nirvdrum](https://github.com/nirvdrum)


### 11.1.0 (6 January 2022)

Features:
  - Added `toTypedRxJsonSchema` and `ExtractDocumentTypeFromTypedRxJsonSchema` to generate the document types from the schema.

### 11.0.0 (3 January 2022) BREAKING [read the announcement](./orga/releases/11.0.0.md)

BREAKING:
  - RxStorage: The non async functions `prepareQuery`, `getSortComparator` and `getQueryMatcher` have been moved out of `RxStorageInstance` into `RxStorage`. This was needed to have better WebWorker support. This will not affect you do not use a custom `RxStorage` implementation.
  - LokiJS: Do not use the `IdleQueue` of the RxDatabase to handle calls to saveDatabase(), instead wait for CPU idleness of the JavaScript process.
  - `RxStorageInterface`:
    - Replaced all `Map` with plain json objects so that they can be `JSON.stringify`-ed
    - Replaced typings of event stream to use `EventBulk` and process events in bulks to save performance.
    - Move all static methods into the `statics` property so we can code-split when using the worker plugin.
    - `digest` and `length` of attachment data is now created by RxDB, not by the RxStorage. [#3548](https://github.com/pubkey/rxdb/issues/3548)
    - Added the statics `hashKey` property to identify the used hash function.
  - Internally all events are handles via bulks, this saves performance when events are transfered over a WebWorker or a BroadcastChannel.
  - Removed the deprecated `recieved` methods, use `received` instead. [See #3392](https://github.com/pubkey/rxdb/pull/3392)
  - Removed the `no-validate` plugin. To use RxDB without schema validation, just do not add a validation plugin to your custom build.

Bugfixes:
  - Do not throw an error when database is destroyed while a GraphQL replication is running.
  - Compound primary key migration throws "Value of primary key(s) cannot be changed" [#3546](https://github.com/pubkey/rxdb/pull/3546) Thanks [@nothingkid](https://github.com/nothingkid)
  - Allow `_id` as primaryKey [#3562](https://github.com/pubkey/rxdb/pull/3562) Thanks [@SuperKirik](https://github.com/SuperKirik)
  - LokiJS: Remote operations do never resolve when remote instance was leader and died.

Other:
  - LokiJS: All documents are stored with a `$lastWriteAt` field, so we can implement an auto compaction later.
  - Transpile `async`/`await` to promises instead of generators. via [babel-plugin-transform-async-to-promises](https://github.com/rpetrich/babel-plugin-transform-async-to-promises)

### 10.5.4 (30 November 2021)

Bugfixes:
  - LokiJS: Do not call `saveDatabase()` when no persistence adapter is given.
  - Query returns outdated result in second subscription [#3498](https://github.com/pubkey/rxdb/issues/3498) Thanks [@swnf](https://github.com/swnf)
  - Spawning a server when full leveldown-module is used must not throw an error.

### 10.5.3 (19 November 2021)

Bugfixes:
  - PouchDB: `getSortComparator()` broken on some complex `$or` query.

### 10.5.2 (18 November 2021)

Other:
  - GraphQL replication must wait for `requestIdlePromise` to not slow down more important tasks.

Bugfixes:
  - LokiJS: Directly create local state when instance becomes leader.
  - LokiJS: `mustUseLocalState()` should not create multiple local states.

### 10.5.1 (15 November 2021)

Bugfixes:
  - GraphQL replication should affect `requestIdlePromise` and while replication IO is running, the database must not be idle.
  - Creating a collection that has existed before must not cause a database write.
  - LokiJS: Fixed error log when reloading while having the database open in multiple browser tabs.

### 10.5.0 (15 November 2021)

Other:
  - Removed useless runtime check of database name, only check in dev-mode.

Changes:
  - LokiJS: Use custom save handler instead of setting `autosave: true`

### 10.4.1 (13 November 2021)

Other:
  - Decreased build size by not importing `pouchdb-utils`
  - Improve build size and performance by replacing [deep-equal](https://www.npmjs.com/package/deep-equal) with [fast-deep-equal](https://github.com/epoberezkin/fast-deep-equal#readme)
  - Remove module `random-token` and use the same random string generator everywhere.

### 10.4.0 (11 November 2021)

Bugfixes:
  - LokiJS: Ensure events emit exact the same data as with PouchDB.
  - LokiJS: Queries with limit and skip where broken.
  - LokiJS: Fix all bugs and run the whole test suite with LokiJS Storage
  - Fix PouchDB RxStorage sometimes returned wrong sort comparison results.

Other:
  - Updated [event-reduce](https://github.com/pubkey/event-reduce) for more optimizations.
  - Allow dash character `-` in collection and database names.

### 10.3.5 (8 November 2021)

Bugfixes:
  - LokiJS `findDocumentsById()` returned additional `$loki` property.
  - LokiJS `bulkAddRevisions()` must not mutate the input.
  - LokiJS deletes on GraphQL replication must work.

### 10.3.4 (7 November 2021)

Bugfixes:
  - LokiJS: Upserting a deleted document did not work.
  - LokiJS: Storage queries returned additional `$loki` property.

### 10.3.3 (6 November 2021)

Bugfixes:
  - LokiJS Storage must have a deterministic sort order.
### 10.3.2 (5 November 2021)

Bugfixes:
  - Sort queries broken with LokiJS RxStorage.

### 10.3.1 (5 November 2021)

Bugfixes:
  - Fix endless loop when using GrapQL-replication & LokiJS RxStorage.

### 10.3.0 (4 November 2021)

Features:
  - Added LokiJS `RxStorage` plugin.

Bugfixes:
  - Fixed missing closings of `RxStorage` instances when the database or collection is destroyed.

Other:
  - Improved performance of write operations.
  - Removed unnecessary abstraction layer of `LeaderElector`


### 10.2.2 (25 October 2021)

Bugfixes:
  - Migration with attachments removes attachment mime types [#3460](https://github.com/pubkey/rxdb/issues/3460) Thanks [@swnf](https://github.com/swnf)

Other:
  - Improved performance when many queries are created in a short timespan.
  - Database- and collection names can now contain the minus char `-`.

### 10.2.1 (20 October 2021)

Bugfixes:
  - GraphQL replication: push not working with keyCompression.
  - `Buffer` is not available in browsers [#3454](https://github.com/pubkey/rxdb/issues/3454) Thanks [@swnf](https://github.com/swnf)

### 10.2.0 (13 October 2021)

Bugfixes:
  - Observed document data must be deep freezed in dev mode [#3434](https://github.com/pubkey/rxdb/issues/3434) Thanks [@chrisdrackett](https://github.com/chrisdrackett)

Other:
  - We now have set `sideEffects: false` to the default in the package.json so tree shaking can work.
  - Optimized memory usage in the query cache.

Features:
  - Added [replication primitives plugin](./docs-src/replication.md)

### 10.1.0 (27 September 2021)

Other:
  - Refactored the migration plugin for better performance by writing the documents in bulk requests
  - Added svelte example [#3287](https://github.com/pubkey/rxdb/pull/3287) Thanks [@bkeating](https://github.com/bkeating)
  - Improved error messages

Bugfixes:
  - [#3319](https://github.com/pubkey/rxdb/issues/3319) Graphql replication checkpoint was not deleted after running `RxDatabase.remove()`
  - Fixed spelling of `recieved -> received` everywhere. The old getters are still useable but `deprecated` [#3392](https://github.com/pubkey/rxdb/pull/3392). Thanks [chrisdrackett](https://github.com/chrisdrackett)

### 10.0.3 (9 August 2021)

Bugfixes:
  - Calling bulk-methods with an empty array must not throw an error.
  - `RxCollection.remove()` does not delete local documents [#3319](https://github.com/pubkey/rxdb/issues/3319)

### 10.0.0 (20 July 2021) BREAKING [read the announcement](./orga/releases/10.0.0.md)

Breaking:
  - Setting a `primaryKey` for a schema is now required.
  - When using the type `RxJsonSchema<DocType>` the `DocType` is now required.
  - A JsonSchema must have the `required` array at the top level and it must contain the primary key.

  - Outgoing data is now `Readonly` typed and [deep-frozen](https://developer.mozilla.org/de/docs/Web/JavaScript/Reference/Global_Objects/Object/freeze) in dev mode

  - `RxDocument.putAttachment()` no longer supports string as data, only `Blob` or `Buffer`.
  - Changed the default of `putAttachment` to `skipIfSame=true`.

  - Removed the deprecated `atomicSet()`, use `atomicPatch()` instead.
  - Removed the deprecated `RxDatabase.collection()` use `RxDatabase().addCollections()` instead.


  - Moved everything pouchdb related to the `pouchdb` plugin.
  - Pouchdb plugins are not longer added via `addRxPlugin()` but `addPouchPlugin()`. (RxDB plugins are still added via `addRxPlugin`).
  - Removed plugin hook `preCreatePouchDb`.
  - Removed the `watch-for-changes` plugin, this is now directly integrated into the pouchdb `RxStorage`.
  - Removed the `adapter-check` plugin. (The function `adapterCheck` has moved to the pouchdb plugin).


  - Calling `RxDatabase.server()` now returns a promise that resolves when the server is started up.
  - Changed the defaults of `PouchDBExpressServerOptions` from the `server()` method, by default we now store logs in the tmp folder and the config is in memory.
  - Renamed `replication`-plugin to `replication-couchdb` to be more consistend in naming like with `replication-graphql`
    - Renamed `RxCollection().sync()` to `RxCollection().syncCouchDB()`


  - Renamed the functions of the json import/export plugin to be less confusing
    - `dump()` is now `exportJSON()`
    - `importDump()` is now `importJSON()`
  - `RxCollection` uses a separate pouchdb instance for local documents, so that they can persist during migrations.

Features:
  - Added support for composite primary keys.

Other:
  - Moved all `should never happen` errors into own error code.

Typings:
  - Improved typings of error codes.

### 9.21.0 (30 June 2021)

Features:
  - Added `dataPath` property to GraphQL replication pull options to allow the document JSON lookup path to configured instead of assuming the document data is always the first child of the response [#2606](https://github.com/pubkey/rxdb/issues/2606) Thanks [@joshmcarthur](https://github.com/joshmcarthur)

Types:
  - `getLocal()` can return `undefined`. Thanks [@chrisdrackett](https://github.com/chrisdrackett)
  - Fixed typings in the dependencies so you can use `noUncheckedIndexedAccess`. Thanks [@seanwu1105](https://github.com/seanwu1105)


### 9.20.0 (15 May 2021)

Bugfixes:
  - Auto-cancel one time couchdb replications to not cause a memory leak
  - Fixed another memory leak when calling the couchdb replication many times.

### 9.19.0 (12 May 2021)

Features:
  - Added the [backup-plugin](https://rxdb.info/backup.html)

Other:
  - Updated `rxjs` to version `7.0.1`

### 9.18.0 (26 April 2021)

Bugfixes:
  - Fixed memory leak in `RxCollection().findByIds$()`

Other:
  - Added collection name when throwing errors in `RxQuery`

### 9.17.1 (21 April 2021)

Other:
  - Added hints abount 2021 user survey.

### 9.17.0 (14 April 2021)

Features:
  - Added possibility to change, update, remove and add `RxAttachment`s inside of a migration strategy.

### 9.16.0 (12 April 2021)

Features:
  - Added `RxDatabase.migrationStates()` which returns an observable to observe the state of all ongoing migrations.
  - Added `startupPromise` to the returned object of `RxDatabase().server()`

Bugfixes:
  - Ensure every background task is done when `RxDatabase.destroy()` resolves. [#2938](https://github.com/pubkey/rxdb/issues/2938)

Other:
  - Added analytics to docs page

### 9.15.0 (25 February 2021)

Bugfixes:
  - Updated `pouchdb-all-dbs` fixes [#2874](https://github.com/pubkey/rxdb/issues/2874)  Thanks [@openscript](https://github.com/openscript)

Other:
  - Determinstic handling of revision keys during data migration
  - Added more information to `RxError` when data migration fails

### 9.14.0 (14 February 2021)

Features:
  - Added `RxReplicationState.awaitInitialReplication()`

Bugfixes:
  - Using the replication plugins must not required to also use leader-election
  - Refactor `QueryCache.triggerCacheReplacement()` to not spawn `setTimeout` regulary. This is needed for server side rendering with angular universal.

Other:
  - Added server side rendering to the [angular example](https://github.com/pubkey/rxdb/tree/master/examples/angular)

### 9.13.0 (10 February 2021)

Features:

  - Added `RxCollection().bulkRemove()` [#2845](https://github.com/pubkey/rxdb/pull/2845) Thanks [@qinyang912](https://github.com/qinyang912)

Other:

  - Improved typings of `insertLocal()` [#2850](https://github.com/pubkey/rxdb/pull/2850) Thanks [@openscript](https://github.com/openscript)
  - Improved typings of `bulkInsert()`

### 9.12.1 (24 January 2021)

Bugfixes:
  - [#2785](https://github.com/pubkey/rxdb/pull/2785) postInsert hook not working when use bulkInsert to insert doc. Thanks [@qinyang912](https://github.com/qinyang912)
  - Setted `sideEffects: true` for main module [#2798](https://github.com/pubkey/rxdb/issues/2798)

Other:
  - (docs) added warning about indexeddb adapter
  - Upgraded typescript to `4.1.3`

### 9.12.0 (3 January 2021)

Features:
  - Allow `primary` and `ref` at the same time in a schema. [#2747](https://github.com/pubkey/rxdb/issues/2747)

Bugfixes:
  - [#2705](https://github.com/pubkey/rxdb/issues/2705) when use bulkInsert to insert doc, the rxDocument property on changeEvent is an object, not a RxDocument instance. Thanks [@qinyang912](https://github.com/qinyang912)
  - When the mutation function of `atomicUpdate()` has thrown once, it was not possible to use it again.

### 9.11.0 (13 December 2020)

Features:
  - Added `putAttachment(skipIfSame)`, if set to `true` a write will be skipped if the attachment already exists with the same data.

Bugfixes:
  - `awaitInitialReplication()` resolves on failed replication [#2745](https://github.com/pubkey/rxdb/pull/2745). Thanks [@dome4](https://github.com/dome4)
  - `insertLocal()` not emitted the state change across tabs

Other:
  - Added `name` identifier to `RxPlugin`
  - Throw error when `dev-mode` plugin is added multiple times because there is no way that this was done intentional likely the developer has mixed core and default usage of RxDB.
  - Fix reported security problem with the query builders mquery api.

### 9.10.1 (23 November 2020)

Other:
  - Additional refactorings to improve collection creation speed

### 9.10.0 (23 November 2020)

Features:
  - Added `RxCollection.getLocal$()` and `RxDatabase.getLocal$()` to observe local documents.
  - Added `RxDatabase.addCollections()` to create multiple collections at once. Is faster and better typed than the now deprecated `RxDatabase.collection()`

Other:
  - Improved typings for `pouchdb.changes()`
  - Moved from travisci to github actions

### 9.9.0 (10 November 2020)

Other:
  - Improved startup performance by doing a index-exist check
  - Added check for `properties` to dev-mode schema check
  - Add better checks for query input in dev-mode

### 9.8.0 (2 November 2020)

Features:
  - Added subscription parameters for `graphQLSchemaFromRxSchema()`
  - Added [RxDocument.atomicPatch()](https://rxdb.info/rx-document.html#atomicpatch)

Bugfixes:
  - (types) Returned values of `syncGraphQL()` did not type-match with `RxGraphQLReplicationState`
  - `RxDocument.atomicUpdate()` now does a retry on 409 write conflicts

Other:
  - Added authentication to graphql example
  - Deprecated `RxDocument.atomicSet()`. Used `atomicPatch` instead, it works better with typescript
  - (docs) added workarounds for 6-connection limit at couchdb replication [#2659](https://github.com/pubkey/rxdb/pull/2659). Thanks [@MuresanSergiu](https://github.com/MuresanSergiu)

### 9.7.1 (22 October 2020)

Bugfixes:
  - Server-Plugin: Replication did not work until there is at least one document.
  - Fix skipping docs in graphql push replication [#2627](https://github.com/pubkey/rxdb/pull/2627) Thanks [@DDoerner](https://github.com/DDoerner)

### 9.7.0 (21 October 2020)

Bugfixes:
  - `RxLocalDocument.$` emitted to often on changes [#2471](https://github.com/pubkey/rxdb/issues/2471)
  - Fix typings of `RxReplicationState.collection`

Features:
  - Allow to skip docs in push/pull modifiers with the graphql-replication. [#2552](https://github.com/pubkey/rxdb/issues/2552) Thanks [@DDoerner](https://github.com/DDoerner)
  - Allow to type the data of `RxLocalDocument` like `myDatabase.getLocal<{foo: string}>('bar')`

Other:
  - Refactored GraphQL replication to run faster [#2524](https://github.com/pubkey/rxdb/pull/2524/) Thanks [@corinv](https://github.com/corinv)

### 9.6.0 (7 September 2020)

Features:
  - Add `RxReplicationState.setHeaders()` [#2399](https://github.com/pubkey/rxdb/pull/2399/) Thanks [@DDoerner](https://github.com/DDoerner)
  - Added `RxCollection.findByIds$()` [see](./docs-src/tutorials/rx-collection.md#findbyids$)

Bugfixes:
  - wrong key handling on compound indexes [#2456](https://github.com/pubkey/rxdb/pull/2456/) Thanks [@dome4](https://github.com/dome4)
  - Nested `$or` queries where broken when they used the primaryKey in the selector

### 9.5.0 (2 August 2020)

Other:
  - Upgraded pouchdb to `7.2.2`
  - Upgraded typescript to `3.9.7`

### 9.4.0 (24 July 2020)

Features:
  - Add cache-replacement-policy for the [QueryCache](https://pubkey.github.io/rxdb/query-cache.html)
  - GraphQL replication async modifier function [#2367](https://github.com/pubkey/rxdb/issues/2367)

Bugfixes:
  - GraphQL replication run increasing requests when offline [#2336](https://github.com/pubkey/rxdb/issues/2336)

### 9.3.0 (26 June 2020)

Features:
  - Added (beta) `RxCollection.findByIds()` to get many documents by their id with a better performance.

Other:
  - Added typings for `pouch.allDocs()`

### 9.2.0 (21 June 2020)

Bugfixes:
  - `ref`-fields must be nullable [#2285](https://github.com/pubkey/rxdb/pull/2285/) Thanks [@kunal15595](https://github.com/DDoerner)
  - RxDatabase names can no longer end with a slash [#2251](https://github.com/pubkey/rxdb/issues/2251) which breaks the server plugin.

Other:
  - Added `"sideEffects": false` to all plugins


### 9.1.0 (31 May 2020)

Features:
  - `RxDatabase.server()` does now accept `pouchdbExpressOptions` to set the log file and other stuff configured [on express-pouchdb](https://github.com/pouchdb/pouchdb-server#api)

Bugfixes:
  - prepareQuery should handle all comparison operators [#2213](https://github.com/pubkey/rxdb/pull/2213/) Thanks [@kunal15595](https://github.com/kunal15595)

Other:
  - Added webpack [tree shaking optimization](https://webpack.js.org/guides/tree-shaking/#clarifying-tree-shaking-and-sideeffects) via `sideEffects: false`

### 9.0.0 (16 May 2020) BREAKING [read the announcement](./orga/releases/9.0.0.md)

Features:
  - Added `RxQuery.exec(throwIfMissing: true)`
  - Added helper functions to [GraphQL replication](https://rxdb.info/replication-graphql.html) to generate GraphQL Schemas from the `RxJsonSchema`

Bugfixes:
  - GraphQL replication plugin fires exponentially [#2048](https://github.com/pubkey/rxdb/issues/2048)
  - When a `default` is set in the schema, the default values are also applied after `atomicUpdate()` and `atomicSet()`

Breaking:
  - Indexes are now specified at the top-level of the schema-definition. [#1655](https://github.com/pubkey/rxdb/issues/1655)
  - Encrypted fields are now specified at the top-level of the schema-definition
  - Removed all default exports. Please only import the stuff that you really need.
  - Renamed `RxDB.create()` to `createRxDatabase()`
  - Renamed `removeDatabase()` to `removeRxDatabase()`
  - Renamed `plugin()` to `addRxPlugin()`
  - Replaced plugins `error-messages` and `schema-check` with [dev-mode](https://pubkey.github.io/rxdb/custom-build.html#dev-mode)
  - Moved data migration from core to migration plugin
  - Replaced key-compression implementation with [jsonschema-key-compression](https://github.com/pubkey/jsonschema-key-compression)
  - Renamed `RxDatabase.queryChangeDetection` to `eventReduce` and set default to `true` (no beta anymore)
  - Change `.find()` and `.findOne()` to acccept a full MangoQuery with `sort` and `limit` instead of just the selector
  - Chained queries like `collection.find().where('x').eq('foo')` moved out of the core module into the query-builder plugin
  - The internal `hash()` function does now use a RxDB specific salt
  - Change default of `RxDocument().toJSON(withRevAndAttachments)` to `false`
  - Refactored `RxCollection`
  - Creating a collection will no longer emit an `RxChangeEvent`
  - Removed `RxCollection.docChanges$()` because all events are from the docs
  - Renamed `RxSchema.jsonID` to `RxSchema.jsonSchema`
  - Moved remaining stuff of leader-election from core into the plugin
  - Merged multiple internal databases for metadata into one `internalStore`
  - In dev-mode, the GraphQL-replication will run a schema validation of each document that comes from the server

Other:
  - Removed many runtime type checks that now should be covered by typescript in buildtime
  - The GraphQL replication is now out of beta mode

Docs:
  - Removed examples for `require()` CommonJS loading

### 8.9.0 (14 March 2020)

Other:
  - The server plugin now exposes the `pouchApp` [#1992](https://github.com/pubkey/rxdb/pull/1992) Thanks [@Julusian](https://github.com/Julusian)

Features:
  - Added option to replicate revisions with graphql-replication [#2000](https://github.com/pubkey/rxdb/pull/2000) Thanks [@gautambt](https://github.com/gautambt)

### 8.8.0 (5 March 2020)

Other:
  - Upgraded PouchDB and other dependencies

### 8.7.5 (6 January 2020)

Other:
  - Added a new example for electron with the remote API. Thanks [@SebastienWae](https://github.com/SebastienWae)
  - Fixed Typing error on `database.dump()` [#1754](https://github.com/pubkey/rxdb/issues/1754). Thanks [@PVermeer](https://github.com/PVermeer)

Bugfixes:
  - Updates to documents fail with GraphQL replication. [#1812](https://github.com/pubkey/rxdb/issues/1812). Thanks [@gautambt](https://github.com/gautambt)
  - `RxQuery.doesDocumentDataMatch()` was wrong on queries with `$and` which lead to a wrong result with QueryChangeDetection

### 8.7.4 (2 December 2019)

Other:
  - Improved performance of `QueryChangeDetection` by using [array-push-at-sort-position](https://github.com/pubkey/array-push-at-sort-position) instead of re-sorting the whole results of a query
  - Improved performance by removing unnecessary calls to deep-clone

### 8.7.3 (10 November 2019)

Features:
  - Added `RxCollection.bulkInsert()`

Bugfixes:
  - Fix replication of migrated schemas in the server plugin

### 8.7.2 (24 October 2019)

Bugfixes:
  - GraphQL replication sometimes not pushes when a big amount of documents has been pulled before
  - Fixed typings of PouchdbReplicationOptions

Other:
  - Upgrade pouchdb to `7.1.1`
  - Refactor some internals

### 8.7.1 (18 October 2019)

Other:
  - Json-Import now uses `bulkDocs` for better performance
  - Refactored prototype merging so it can be optimised later
  - Moved some check into the check-plugin to optimize production build size
  - Refactor schema-validation-plugins since sub-path validation is no longer needed

### 8.7.0 (11 October 2019)

Features:
  - RxDB server can now be used with an existing express-app. [#1448](https://github.com/pubkey/rxdb/issues/1448) Thanks [@dstudzinski](https://github.com/dstudzinski)
  - Wrapped pouchdb conflict error into `RxError`

Other:
  - Fixed typings of `RxError` parameters
  - Fix GraphQL-example to propper use Websocket-Pub-Sub

### 8.6.0 (4 October 2019)
Migrated to typescript.

### 8.5.0-beta.3 (1 October 2019)

  - Fixed import of `@types/pouchdb-core` and `@types/pouchdb-find`

### 8.5.0-beta.2 (1 October 2019)

Bugfixes:
  - Fixed typings of `preCreateRxCollection` [#1533](https://github.com/pubkey/rxdb/issues/1533) Thanks [@yanshiyason](https://github.com/yanshiyason)

### 8.5.0-beta.1 (30 September 2019)

Migrated to typescript.

### 8.5.0 (18 September 2019)

Features:
  - Add ability to use `server` app as a part of bigger Express app [#1448](https://github.com/pubkey/rxdb/issues/1448) Thanks [@dstudzinski](https://github.com/dstudzinski)

Bugfixes:
  - custom server path not working on `server`-plugin [#1447](https://github.com/pubkey/rxdb/issues/1447) Thanks [@dstudzinski](https://github.com/dstudzinski)
  - Fix CORS headers when the request's credentials mode is 'include' [#1450](https://github.com/pubkey/rxdb/issues/1450) Thanks [@dstudzinski](https://github.com/dstudzinski)

Other:
  - Improved `QueryChangeDetection` to not run on irrelevant changes

### 8.4.0 (1 September 2019)

Bugfixes:
  - Fix imports of encryption-plugin to work with rollup [#1413](https://github.com/pubkey/rxdb/issues/1413) Thanks [@kenshyx](https://github.com/kenshyx)
  - Removed `express-pouchdb` from the dependencies [#884](https://github.com/pubkey/rxdb/issues/884)

### 8.3.1 (23 August 2019)

Features:
  - Added `RxQuery.doesDocumentDataMatch()` [read the docs](https://rxdb.info/rx-query.html#doesdocumentdatamatch)

Bugfixes:
  - Attachments not working in electron renderer with IndexedDb adapter [#1371](https://github.com/pubkey/rxdb/issues/1371) Thanks [@rixo](https://github.com/rixo)
  - json export/import not working when a document has attachments [#1396](https://github.com/pubkey/rxdb/pull/1396) Thanks [@rixo](https://github.com/rixo)

Other:
  - Improved performance of query-change-detection by reusing the result of `massageSelector`

### 8.3.0 (5 August 2019)

Features:
  - Added a plugin for [GraphQL-replication](https://rxdb.info/replication-graphql.html)

Bugfixes:
  - .populate() returns findOne() on empty string. This results in a random find [#1325](https://github.com/pubkey/rxdb/issues/1325) Thanks [@PVermeer](https://github.com/PVermeer)

### 8.2.1 (5 July 2019)

Features:
  - Add a [z-schema](https://github.com/zaggino/z-schema) validator plugin [#1157](https://github.com/pubkey/rxdb/pull/1157). Thanks [@phil-lgr](https://github.com/phil-lgr)

Bugfixes:
  - Collection change event was emitted before the actual change happened [#1225](https://github.com/pubkey/rxdb/pull/1225). Thanks [@milanpro](https://github.com/milanpro)

Typings:
  - ADD typings to access the `PouchSyncHandler` of `RxReplicationState`

### 8.2.0 (21 May 2019)

Bugfixes:
  - Vue devtools broke the application [#1126](https://github.com/pubkey/rxdb/issues/1126)

Typings:
  - `RxDocument.getAttachment()` and `RxDocument.allAttachments()` did not return promises
  - ADD RxJsonSchema<T> generic for better TypeScript experience

### 8.1.0 (22 April 2019)

Bugfixes:
  - Server-plugin did not work with absolute paths and leveldb
  - Vue threw `get is not a function` when a RxDocument was added to a component's state
  - `RxDocument.allAttachments()` did throw an error when the document has no `RxAttachment`
  - `RxDocument.toJSON(false)` does no longer return the `_attachments` attribute

### 8.0.7 (6 April 2019)

Bugfixes:
  - Fix creating a collection mutates to arguments object [#939](https://github.com/pubkey/rxdb/pull/939)
  - Fix not having optional encrypted fields in a document throws an error [#917](https://github.com/pubkey/rxdb/issues/917)

### 8.0.6 (20 March 2019)

Features:
  - `RxDocument().toJSON()` can be called with `.toJSON(false)` and then returns not `_rev` attribute

Bugfixes:
  - (typings) Fix `additionalProperties: boolean` is allowed for nested objects
  - (typings) Fix `RxQuery().toJSON()'` was missing

### 8.0.5 (7 February 2019)

Bugfixes:
  - Calling `remove()` on a deleted RxDocument should return a rejected promise [#830](https://github.com/pubkey/rxdb/issues/830)
  - Passing `auto_compaction` to a collection did not work [via gitter](https://gitter.im/pubkey/rxdb?at=5c42f3dd0721b912a5a4366b)
  - `util` missing in react-native [#890](https://github.com/pubkey/rxdb/pull/890)

### 8.0.4 (13 November 2018)

Bugfixes:
  - Updated the dependencies with some bugfixes

### 8.0.3 (29. October 2018)

Bugfixes:
  - Reopening a database after using the wrong password did not work [#837](https://github.com/pubkey/rxdb/issues/837)

### 8.0.2 (7. October 2018)

Features:
  - Allow to use `_id` as primary field [#824](https://github.com/pubkey/rxdb/pull/824). Thanks [@will118](https://github.com/will118)

Bugfixes:
  - `RxDB.removeDatabase()` did not return a Promise [#822](https://github.com/pubkey/rxdb/pull/822). Thanks [@will118](https://github.com/will118)

### 8.0.1 (21. September 2018)

Bugfixes:
  - Does not compile in TypeScript with strict flag enabled [#448](https://github.com/pubkey/rxdb/issues/448)

### 8.0.0 (18. September 2018) BREAKING [read the announcement](./orga/releases/8.0.0.md)

Breaking:
  - Upgraded to [pouchdb 7.0.0](https://pouchdb.com/2018/06/21/pouchdb-7.0.0.html)
  - `disableKeyCompression` is renamed to `keyCompression` which defaults to `false`
  - `RxDatabase.collection()` now only accepts the json-schema as schema-attribute
  - It is no longer allowed to set required fields via `required: true`, use `required: ['myfield']` in compliance with the jsonschema standard
  - QueryChangeDetection is not enabled in the RxDatabase-options `queryChangeDetection: true`
  - Setters and `save()` are only callable on temporary documents
  - Removed `RxDocument.synced$` and `RxDocument.resync()`
  - Middleware-Hooks now have `plainJson` as first parameter and `RxDocument`-instance as second
  - Typings have been modified, [see](./docs-src/tutorials/typescript.md)
  - `postCreateRxDocument`-hooks will not be awaited if they are async

Features:
  - Added `RxDocument.atomicSet()`
  - Added `RxCollection.awaitPersistence()` for in-memory-collections
  - Added `RxReplicationState.denied$` [#763](https://github.com/pubkey/rxdb/issues/763)
  - Added option for CORS to server-plugin
  - `this`-scope of collection-hooks are bound to the collection itself [#788](https://github.com/pubkey/rxdb/issues/788)
  - All methods of `RxDocument` are bound to the instance [#791](https://github.com/pubkey/rxdb/issues/791)
  - Added `RxReplicationState.alive$`, [see](./docs-src/replication.md#alive). Thanks [@rafamel](https://github.com/rafamel)

Bugfixes:
  - checkAdapter doesn't cleanup test databases [#714](https://github.com/pubkey/rxdb/issues/714)
  - inMemory collections don't implement static methods [#744](https://github.com/pubkey/rxdb/issues/744)
  - inMemory collections do not sync up removals [#754](https://github.com/pubkey/rxdb/issues/754)
  - Ensure `final` fields cannot be changed on `RxDocument.atomicUpdate()` and `RxDocument.update()`
  - Fixed a missing dependency on the server-plugin

Other:
  - cross-instance communication is now done with https://github.com/pubkey/broadcast-channel (way better performance)
  - Upgrade to eslint 5 (no more babel-eslint)
  - Upgrade to babel7
  - Refactored `plugins/replication/.watchForChanges()` to fix sometimes-breaking-test with `RxReplicationState.complete$`
  - Split `RxCollection.watchForChanges()` into own plugin
  - Refactored `RxQuery`


### 7.7.1 (August 1, 2018)

Bugfixes:
  - newRxError is not a constructor [#719](https://github.com/pubkey/rxdb/issues/719) thanks [@errorx666](https://github.com/errorx666)
  - Collection name validation is too strict [#720](https://github.com/pubkey/rxdb/issues/720) thanks [@errorx666](https://github.com/errorx666)
  - Field names can't be one character long [#717](https://github.com/pubkey/rxdb/issues/717) thanks [@errorx666](https://github.com/errorx666)
  - Invalid value persists in document after failed update [#734](https://github.com/pubkey/rxdb/issues/734) thanks [@rybaczewa](https://github.com/rybaczewa)

Other
  - Moved `@types/core-js` to dev-dependencies [#712](https://github.com/pubkey/rxdb/issues/712)
  - Added more example the the RxQuery-Docs [#740](https://github.com/pubkey/rxdb/pull/740) thanks [@Celludriel](https://github.com/Celludriel)

### 7.7.0 (July 6, 2018)


Bugfixes:
  - Indexes do not work in objects named "properties" [#697](https://github.com/pubkey/rxdb/issues/697)
  - Wrong pouch-location when folderpath used for collection [#677](https://github.com/pubkey/rxdb/issues/677)
  - Mutating a result-array from `RxQuery.exec()` or `RxQuery.$` does not affect future calls [#698#issuecomment-402604237](https://github.com/pubkey/rxdb/issues/698#issuecomment-402604237)

Other:
  - Updated Angular-Example to 6.0.5 Thanks [@fuerst](https://github.com/fuerst)

### 7.6.1 (May 26, 2018)

Bugfixes:
  - Unhandled promise rejection with DOMException [#644](https://github.com/pubkey/rxdb/issues/644)
  - Prevent bug with replication of internal pouchdb's [#641](https://github.com/pubkey/rxdb/pull/641)
  - LocalDocument observe on field not working [#661](https://github.com/pubkey/rxdb/issues/661)
  - Skip defining getter and setter when property not defined in schema [#646](https://github.com/pubkey/rxdb/pull/646)
  - (typings) Fix `type: 'object'` not correctly recognized (via gitter at 2018 Mai 22 19:20)

### 7.6.0 (May 12, 2018)

Bugfixes:
  - Query cache is not being invalidated by replication [#630](https://github.com/pubkey/rxdb/issues/630)

Other:
  - Updated to rxjs 6.0.0
  - Added integration tests for couchdb

### 7.5.1 (May 3, 2018)

Bugfixes:
  - Indexes are no longer required thx [@gvuyk](https://github.com/gvuyk) [#620](https://github.com/pubkey/rxdb/issues/620)

Other:
  - Fixed typings for `additionalProperties` in schemas
  - Added performance-tests
  - Removed workarround for [pouchdb#6733](https://github.com/pouchdb/pouchdb/issues/6733)

Typings:
  - Added optional type for ORM-Methods

### 7.5.0 (April 24, 2018)

Features:
  - Added `RxCollection.insert$`, `RxCollection.update$`, `RxCollection.remove$` [read the docs](https://rxdb.info/rx-collection.html#observe-)

Other:
  - Added `dangerousRemoveCollectionInfo()` for migrations over rxdb-versions.
  - Improved typings for `RxChangeEvent`

### 7.4.4 (April 18, 2018)

Bugfixes:
  - Wrong index used when no sort specified [#609](https://github.com/pubkey/rxdb/issues/609)

Other:
  - Improved typings of `RxChangeEvent` thx [@hubgit](https://github.com/hubgit)

### 7.4.3 (April 7,2018)

Bugfixes:
  - Sort by sub object is not working [#585](https://github.com/pubkey/rxdb/issues/585)
  - Encrypted attachments not working inside of electron-renderer [#587](https://github.com/pubkey/rxdb/issues/587)
  - Schema fails with sub-sub-index [#590](https://github.com/pubkey/rxdb/issues/590)
  - Default value not applied when the stored value is `undefined` [#596](https://github.com/pubkey/rxdb/issues/596)

### 7.4.2 (March 22, 2018)

Bugfixes:
  - Wrong typings with custom build [#576](https://github.com/pubkey/rxdb/issues/576)

Features:
  - Add option to add pouchSettings to all pouchdb-instances [#567](https://github.com/pubkey/rxdb/pull/567) Thx [@EugeniaM](https://github.com/EugeniaM)

### 7.4.1 (March 11, 2018)

Bugfixes:
  - Remove preinstall-script [#558](https://github.com/pubkey/rxdb/issues/558) thx [@adam-lebon](https://github.com/adam-lebon)

### 7.4.0 (March 9, 2018)

Features:
  - Added `RxDatabase.server()` to quickly spawn couchdb-compatibe endpoint out of RxDB. Read [this](https://pubkey.github.io/rxdb/custom-build.html#server)
  - Use `CustomIdleQueue` for atomic updates to enable [#494](https://github.com/pubkey/rxdb/issues/494)

Bugfixes:
  - Default ignored when `0` [#528](https://github.com/pubkey/rxdb/pull/528) thx [@gvuyk](https://github.com/gvuyk)

### 7.3.3 (February 4, 2018)

Other:
  - Update to pouchdb version 6.4.3
  - Improve performance by using the profiler
  - Added typings for internal `pouchdb`-instance

### 7.3.2 (January 25, 2018)

Features:
  - Upgraded to pouchdb 6.4.2. [Read this](https://pouchdb.com/2018/01/23/pouchdb-6.4.2.html)

Typings:
  - Fix `RxCollection.findOne()` can return `null`

Other:
  - Improved [react-native-example](https://github.com/pubkey/rxdb/tree/master/examples/react-native) thx [@Darkbladecr](https://github.com/Darkbladecr)

### 7.3.1 (January 3, 2018)

Bugfixes:
  - Allow `number`-fields as index [#438](https://github.com/pubkey/rxdb/pull/438)
  - Ensure typescript `strict: true` works [#448](https://github.com/pubkey/rxdb/issues/448)

### 7.3.0 (December 18, 2017)

Features:
  - Added [ajv-validate](https://pubkey.github.io/rxdb/custom-build.html#ajv-validate)-plugin. Thx [@rybaczewa](https://github.com/rybaczewa)

Bugfixes:
  - inMemory() throws error when using primary-key [#401](https://github.com/pubkey/rxdb/issues/401)

Other:
  - Update to pouchdb [6.4.0](https://pouchdb.com/2017/12/16/pouchdb-6.4.0.html)
  - Optimize socket-pull by comparing internal last-change-time
  - do not hide fields with `value: undefined` in error-message [#403](https://github.com/pubkey/rxdb/issues/403)

## 7.2.0 (December 7, 2017)

Warning:
  - Removed automatic import of `pouchdb-adapter-memory` for in-memory-collections. Read [this](https://pubkey.github.io/rxdb/in-memory.html)

Features:
  - Added [options-parameter](https://pubkey.github.io/rxdb/plugins.html#options)
  - Added `postCreateRxDocument` [plugin-hook](https://github.com/pubkey/rxdb/blob/master/src/hooks.js)
  - Added [no-validate-plugin](https://pubkey.github.io/rxdb/custom-build.html#no-validate)
  - Added typings for `RxPlugin`

Bugfixes:
  - Query-Cache not used when declaring queries without mango-chain

Other:
  - Do not throw errors if the same plugin is added multiple times
  - Allow getting the collection via `RxDatabase().collection(name: string)`
  - Allow recreating the collection with different schema, if it has no documents
  - Split out error-messages into separate [own plugin](https://pubkey.github.io/rxdb/custom-build.html#error-messages)

## 7.1.1 (November 27, 2017)

Bugfixes:
  - Error on key-compression when nested value is null
  - Fix typings of `RxDocument.putAttachment()`

## 7.1.0 (November 22, 2017)

Other:
  - Reduced build-size by using [rxjs-lettable-operators](https://github.com/ReactiveX/rxjs/blob/master/doc/lettable-operators.md). Read [this](https://github.com/pubkey/rxdb/blob/master/docs-src/install.md#rxjs) if you have problems.
  - Improved typings [#368](https://github.com/pubkey/rxdb/pull/368) thx [@FlorianKoerner](https://github.com/FlorianKoerner)

## 7.0.1 (November 14, 2017)

Bugfixes:
  - Include `pouchdb-adapter-memory` as dependency [#365](https://github.com/pubkey/rxdb/issues/365)

## 7.0.0 (November 14, 2017)

Breaking:
  - Renamed `ingoreDuplicate` to `ingoreDuplicate` [#314](https://github.com/pubkey/rxdb/issues/314)
  - Improved typings [#329](https://github.com/pubkey/rxdb/pull/329) by [@ihadeed](https://github.com/ihadeed)

Features:
  - Added [attachments](https://pubkey.github.io/rxdb/rx-attachment.html)
  - Added [final fields](https://pubkey.github.io/rxdb/rx-schema.html#final)
  - Added [inMemory](https://pubkey.github.io/rxdb/in-memory.html)-collections
  - Added [local documents](https://pubkey.github.io/rxdb/rx-local-document.html)

Bugfixes:
  - Added error-message when you json-import on a non-existing collection [#319](https://github.com/pubkey/rxdb/issues/319)
  - Allow windows-foldernames (with backslash) as collection-name [343](https://github.com/pubkey/rxdb/issues/343)

Other:
  - Split out idle-queue into own [npm-module](http://npmjs.com/package/custom-idle-queue)
  - Enfore usage of strict-equality via eslint

## 6.0.1 (September 20, 2017)

- Fix `core is not defined` [#296](https://github.com/pubkey/rxdb/issues/296)

## 6.0.0 (September 19, 2017) BREAKING

Breaking:
  - Filenames are now kebab-case
  - `pouchdb-replication`-plugin is now imported by default, do not import it by your own.
  - `RxDB.create()` throws if you create the same database twice. (You can use [ignoreDuplicate](https://pubkey.github.io/rxdb/rx-database.html#ignoreduplicate))

Features:
  - Added [RxDatabase.requestIdlePromise()](https://pubkey.github.io/rxdb/rx-database.html#requestidlepromise)
  - Added [RxDB.checkAdapter()](https://pubkey.github.io/rxdb/rx-database.html#checkadapter)
  - Added [ignoreDuplicate](https://pubkey.github.io/rxdb/rx-database.html#ignoreduplicate)-parameter to `RxDB.create()`

Custom-Build:
  - Custom-build is now out of beta
  - If you use a custom-build, you have to change the import-paths. See [custom-build](https://pubkey.github.io/rxdb/custom-build.html)
  - Replication is now its own module [see](https://pubkey.github.io/rxdb/custom-build.html#replication)
  - Json import/exportis now its own module [see](https://pubkey.github.io/rxdb/custom-build.html#json-dump)

Bugfixes:
  - Allow null-selector [#267](https://github.com/pubkey/rxdb/issues/267)
  - `RxQuery.exec()` throws when out of change-event-buffer-bounds [#278](https://github.com/pubkey/rxdb/issues/278)
  - Fix deprecated warning that sometimes occurs with indexeddb-adapter `db.type()`
  - Add fallback to leader-election when [unload](https://github.com/pubkey/unload) not works (mostly when you use RxDB inside of an iFrame)

Other:
  - Use `RxError`-class to throw Custom errors with the `parameters`-attribute
  - Optimize leader-election to not waste resources when many tabs open
  - Optimize schema-parsing when multiple collections have the same schema
  - Reduced build-size by only using async/await if it makes sense
  - Pre-Parse schema to validator when [requestIdleCallback](https://developer.mozilla.org/de/docs/Web/API/Window/requestIdleCallback) available
  - Optimize socket-cleanup by using `requestIdlePromise`
  - Added plugin-hook for `preCreatePouchDb`

## 5.3.0 (August 25, 2017)

Features:
  - Added [custom builds](https://pubkey.github.io/rxdb/custom-build.html)
  - Added [plugin-support](https://pubkey.github.io/rxdb/plugins.html)
  - Added default exports. Use `import RxDB from 'rxdb'` instead of `import * as RxDB from 'rxdb'`

Bugfixes:
  - `RxQuery.or()` did not work with KeyCompression [#252](https://github.com/pubkey/rxdb/issues/252)

## 5.2.1 (July 17, 2017)

Quickfix because of new [pouchdb-import](https://github.com/pouchdb/pouchdb/issues/6603#issuecomment-315867346)

## 5.2.0 (July 17, 2017)

Features:
  - Added [RxCollection.atomicUpsert](https://pubkey.github.io/rxdb/rx-collection.html#atomicupsert)
  - Added [default values](https://pubkey.github.io/rxdb/rx-schema.html#default)
  - Added generic typings so it's easier to be extended [see](https://github.com/pubkey/rxdb/blob/master/examples/angular2/app/src/RxDB.d.ts)

Other:
  - Split out test-util into its own npm-module [async-test-util](https://github.com/pubkey/async-test-util)
  - Upgrade to pouchdb version [6.3.4](https://github.com/pouchdb/pouchdb/releases/tag/6.3.4)

Bugfixes:
  - Settings values to `null` did not work on temporaryDocuments [#215](https://github.com/pubkey/rxdb/issues/215)
  - `RxDocument.atomicUpdate()` did not run when reusing after a while
  - `RxQuery.toString()` was sometimes not predictable

**WARNING**: If you use RxDB with angular2||zone.js, you might have the error [_global is not defined](https://github.com/angular/zone.js/issues/835). Wait for the next zone.js release before updating RxDB.


## 5.1.0 (July 10, 2017)

Features:
  - Added instanceOf-checks

Bugfixes:
  - AutoMigrated caused infinity-loop [#212](https://github.com/pubkey/rxdb/issues/212)
  - Minor bugs on the typings

Other:
  - Use [requestIdleCallback](https://developer.mozilla.org/de/docs/Web/API/Window/requestIdleCallback) on non-prio-tasks for better performance on browsers
  - Optimise socket-pull-intervall to not waste resources on slow devices
  - split out test-util from util to optimize build-size
  - remove lodash completely

## 5.0.0 (June 20, 2017) BREAKING

Features:
  - Added `RxDocument.atomicUpdate()` [docs](https://pubkey.github.io/rxdb/rx-document.html#atomicUpdate)
  - Added `RxCollection.remove()` [docs](https://pubkey.github.io/rxdb/rx-collection.html#clear)
  - Added `RxDatabase.remove()` [docs](https://pubkey.github.io/rxdb/rx-database.html#remove)
  - Added options for `RxCollection.sync()`: direction and pouchdb-replication-settings [docs](https://pubkey.github.io/rxdb/rx-collection.html#sync)
  - Added query-param for `RxCollection.sync()` to allow selector-based replication [docs](https://pubkey.github.io/rxdb/rx-collection.html#sync)
  - Added TemporaryDocuments `RxCollection.newDocument()` [docs](https://pubkey.github.io/rxdb/rx-collection.html#newDocument)

Breaking:
  - `postCreate`-hooks can no longer be async
  - `RxCollection.sync()` completely changed [docs](https://pubkey.github.io/rxdb/replication.html)

Other:
  - Added .babelrc to .npmignore
  - Added build-tests to travis

## 4.1.0 (June 7, 2017)

Features:
  - Added `postCreate`-[hook](https://pubkey.github.io/rxdb/middleware.html#postCreate) [#165](https://github.com/pubkey/rxdb/issues/165)
  - Added `RxQuery.update()` and `RxDocument.update()` [#143](https://github.com/pubkey/rxdb/issues/143) Thanks [@lgandecki](https://github.com/lgandecki)

Bugfixes:
  - QueryCache returns old RxQuery when `.regex()` is used [#190](https://github.com/pubkey/rxdb/issues/190)
  - `RxDocument.resync()` was broken [174](https://github.com/pubkey/rxdb/issues/174)

Other:
  - Throw error if `RxQuery.sort()` runs on field which is not in the schema [#146](https://github.com/pubkey/rxdb/issues/146)
  - extract `watchForChanges` to allow custom sync-operations [#197](https://github.com/pubkey/rxdb/pull/197)
  - Added [travis-ci](https://travis-ci.org/)

## 4.0.2 (May 17, 2017)

Bugfixes:
  - Ensure es6-build does not contain es7-features
  - Ensure everything works after using UglifyJs

## 4.0.1 (May 17, 2017)

Bugfixes:
  - `jsnext:main` and `module` now point to es6 instead of es7-stage-0 [commit](https://github.com/pubkey/rxdb/commit/d3a14cc417b04e32e2c534908dc62b0bcd654a5f) [issue](https://github.com/pubkey/rxdb/issues/172)
  - Sort on primary fails without non-id primary [commit](https://github.com/pubkey/rxdb/commit/59143a61530069f6e90ae203019d494d507330e9)
  - QueryChangeDetection breaks on no-resort-optimisation [commit](https://github.com/pubkey/rxdb/commit/c7f9b3e601d0bfbbde3ee410f00b017b4490dded)

## 4.0.0 (May 5, 2017) BREAKING

Breaking:
  - RxQuery's are now [immutable](https://pubkey.github.io/rxdb/rx-query.html#notice-rxquerys-are-immutable)
  - RxQuery.$ does not emit `null` when running
  - RxQuery will sort by primary (ASC) as default

Features:
  - Added [QueryChangeDetection](https://pubkey.github.io/rxdb/query-change-detection.html) (in **beta**, disabled by default)

Other:
  - upgraded to pouchdb [v6.2.0](https://pouchdb.com/2017/04/20/pouchdb-6.2.0.html)
  - re-executing queries while nothing happend to the collection, is now fetched


## 3.0.8 (April 20, 2017)

Bugfixes:
  - `findOne().$` did not have `limit:1`
  - `findOne(string).$` streams all documents when `_id` as primary

## 3.0.7 (April 10, 2017)

Bugfixes:
  - Fixed es6-imports for webpack-builds

## 3.0.6 (March 29, 2017)

Features:
  - [Population](https://pubkey.github.io/rxdb/population.html) can now be done on arrays

Other:
  - improved typings

## 3.0.5 (March 21, 2017)

Bugfixes:
  - overwrites default selector on `RxQuery.sort()`

Other:
  - Refactor RxQuery for better performance
  - Refactor mquery for smaller build
  - More tests for RxQuery

## 3.0.4 (March 12, 2017)

Bugfixes:
  - Vuejs runs populate-getter on changedetection [#75](https://github.com/pubkey/rxdb/issues/75)
  - `isDeepEqual` does not work correctly for Arrays [#76](https://github.com/pubkey/rxdb/issues/76)
  - wrong `storageEngine` in the typings

## 3.0.3 (March 6, 2017)

Features:
  - Added RxDocument.[deleted](https://pubkey.github.io/rxdb/rx-document.html#get-deleted)
  - Added RxDocument.[synced](https://pubkey.github.io/rxdb/rx-document.html#get-synced)
  - moved from [jsonschema](https://www.npmjs.com/package/jsonschema) to [is-my-json-valid](https://www.npmjs.com/package/is-my-json-valid)

Bugfixes:
  - No error on sync when remote document is deleted [680f75bfcbda3f71b6ba0a95ceecdc6b6f30ba58](https://github.com/pubkey/rxdb/commit/680f75bfcbda3f71b6ba0a95ceecdc6b6f30ba58)

## 3.0.2 (March 2, 2017)

Bugfixes:
  - compound-index not being created [#68](https://github.com/pubkey/rxdb/issues/68)

## 3.0.1 (March 2, 2017)

Bugfixes:
  - new document does not get new state on remove-reinsert [#66](https://github.com/pubkey/rxdb/issues/66)

## 3.0.0 (February 27, 2017) BREAKING

Features:
  - added [DataMigration](https://pubkey.github.io/rxdb/data-migration.html)
  - added [ORM/DRM](https://pubkey.github.io/rxdb/orm.html)-capabilities
  - added [RxQuery.remove()](https://pubkey.github.io/rxdb/rx-query.html)
  - added [Population](https://pubkey.github.io/rxdb/population.html)
  - added [RxDocument.deleted$](https://pubkey.github.io/rxdb/rx-document.html#deleted)
  - added [RxDocument.synced$](https://pubkey.github.io/rxdb/rx-document.html#synced)
  - added [RxDocument.resnyc()](https://pubkey.github.io/rxdb/rx-document.html#resync)
  - added [RxCollection.upsert()](https://pubkey.github.io/rxdb/rx-document.html#synced)
  - non-top-level-indexes are now allowed
  - `RxQuery.sort()` now works on non-top-level-indexes

Bugfixes:
  - running `RxDocument().save()` twice did not work

Breaking:
  - Collection-names must match `^[a-z][a-z0-9]*$` Fixes [#45](https://github.com/pubkey/rxdb/issues/45)
  - RxDB.create has new api with destructuring [see](https://pubkey.github.io/rxdb/rx-database.html)
  - RxDatabase.collection() has new api with destructuring [see](https://pubkey.github.io/rxdb/rx-database.html)
  - schema-fieldnames must match the regex: `^[a-zA-Z][[a-zA-Z0-9_]*]?[a-zA-Z0-9]$`
  - `RxDatabase.collection()` only to create collection, use `myDatabase.heroes` to get existing one
  - `RxDB.create()` multiInstance is now true by default
  - `rxjs` and `babel-polyfill` are now peerDependencies

## 2.0.5 (February 25, 2017)

Features:
  - possibility to add `pouchSettings` when creating a collection
  - typings compatible with `noImplicitAny` Typescript projects

## 2.0.4 (February 12, 2017)

Bugfixes:
  - top-level array of document not working [#50](https://github.com/pubkey/rxdb/issues/50)
  - event on document.remove() not fired at query-obserable [#52](https://github.com/pubkey/rxdb/issues/52)

## 2.0.3 (January 31, 2017)

Features:
  - save full schema in internal database once

Bugfixes:
  - Throw when .findOne() is called with number or array
  - ADD babel-polyfill to dependencies [#40](https://github.com/pubkey/rxdb/issues/40)

## 2.0.2 (January 27, 2017)

Bugfixes:
  - Throw when .regex() is used on primary

## 2.0.1 (January 26, 2017)

Refactor:
  - Because IE11 does not support the Proxy-Object, [defineGetter/Setter](https://developer.mozilla.org/de/docs/Web/JavaScript/Reference/Global_Objects/Object/__defineGetter__) is now used
  - Tests now run in all installed browsers

Bugfixes:
  - Fixed tests for IE11


## 2.0.0 (January 23, 2017) BREAKING

Features:
  - key-compression for better space-usage

Breaking:
  - schema-objects are now normalized (order alphabetic) before hashing
  - RxQuery.select() is removed since it has no better performance than getting the whole document
  - RxChangeEvent on sockets do no longer contain the documents-data for performance-reason
  - RxQuery.$ only emits when the result actually changes [#31](https://github.com/pubkey/rxdb/issues/31)

Bugfixes:
  - console.dir on RxDocument now works

## 1.7.7 (January 13, 2017)

Features:
  - add [Proxy-wrapping arround RxDocument](https://pubkey.github.io/rxdb/rx-document.html)

## 1.6.7 (January 11, 2017)

Features:
  - add [middleware-hooks](https://pubkey.github.io/rxdb/middleware.html)

## 1.5.6 (December 22, 2016)

Bugfixes:
  - direct import 'url'-module for react native

## 1.5.5 (December 20, 2016)

Features:
  - refactor socket to save db-io
  - wrap BroadcastChannel-API
  - added [leader-election](https://pubkey.github.io/rxdb/leader-election.html)
  - sync() will only start if db is leader

Bugfixes:
  - cleanup all databases after tests
  - remove broken builds from dist-folder<|MERGE_RESOLUTION|>--- conflicted
+++ resolved
@@ -12,12 +12,8 @@
 - Refactor local documents plugin to only create a storage instance for local documents when needed.
 - Removed the `core` plugin. The default export `from 'rxdb'` now exports only the RxDB core without plugins.
 
-<<<<<<< HEAD
 - The Dexie.js RxStorage is no longer in beta mode.
-=======
-
 - Added the in memory storage plugin.
->>>>>>> 5cbdb55b
 - Added `RxDocument().toMutableJSON()`
 - Added `RxCollection().bulkUpsert()`
 - Added optional `init()` function to `RxPlugin`.
