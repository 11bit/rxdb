import {
    map
} from 'rxjs/operators';

import {
    blobBufferUtil,
    flatClone
} from './../util';
import {
    newRxError
} from '../rx-error';
import type {
    RxDocument,
    RxPlugin,
    BlobBuffer,
    OldRxCollection,
    RxDocumentWriteData,
    RxAttachmentData,
    RxDocumentData,
    RxAttachmentCreator,
    RxAttachmentWriteData
} from '../types';
import { writeSingle } from '../rx-storage-helper';
import { runAsyncPluginHooks } from '../hooks';

function ensureSchemaSupportsAttachments(doc: any) {
    const schemaJson = doc.collection.schema.jsonSchema;
    if (!schemaJson.attachments) {
        throw newRxError('AT1', {
            link: 'https://pubkey.github.io/rxdb/rx-attachment.html'
        });
    }
}

const _assignMethodsToAttachment = function (attachment: any) {
    Object
        .entries(attachment.doc.collection.attachments)
        .forEach(([funName, fun]) => {
            Object.defineProperty(attachment, funName, {
                get: () => (fun as any).bind(attachment)
            });
        });
};

/**
 * an RxAttachment is basically just the attachment-stub
 * wrapped so that you can access the attachment-data
 */
export class RxAttachment {
    public doc: RxDocument;
    public id: string;
    public type: string;
    public length: number;
    public digest: string;
    constructor({
        doc,
        id,
        type,
        length,
        digest
    }: any) {
        this.doc = doc;
        this.id = id;
        this.type = type;
        this.length = length;
        this.digest = digest;

        _assignMethodsToAttachment(this);
    }

    async remove(): Promise<void> {
        this.doc._atomicQueue = this.doc._atomicQueue
            .then(async () => {
                const docWriteData: RxDocumentWriteData<{}> = flatClone(this.doc._data);
                docWriteData._attachments = flatClone(docWriteData._attachments);
                delete docWriteData._attachments[this.id];

                const writeResult: RxDocumentData<any> = await writeSingle(
                    this.doc.collection.storageInstance,
                    {
                        previous: flatClone(this.doc._data),
                        document: docWriteData
                    }
                );

                const newData = flatClone(this.doc._data);
                newData._rev = writeResult._rev;
                newData._attachments = writeResult._attachments;
                this.doc._dataSync$.next(newData);

            });
        return this.doc._atomicQueue;
    }

    /**
     * returns the data for the attachment
     */
    async getData(): Promise<BlobBuffer> {
        let dataString = await this.doc.collection.storageInstance.getAttachmentData(
            this.doc.primary,
            this.id
        );
<<<<<<< HEAD

        const hookInput = {
            database: this.doc.collection.database,
            schema: this.doc.collection.schema.jsonSchema,
            type: this.type,
            plainData
        };
        await runAsyncPluginHooks('postReadAttachment', hookInput);
        return hookInput.plainData;
=======
        if (shouldEncrypt(this.doc.collection.schema)) {
            dataString = this.doc.collection._crypter._decryptString(atob(dataString));
        }

        const ret = blobBufferUtil.createBlobBufferFromBase64(
            dataString,
            this.type as any
        );
        return ret;
>>>>>>> 84d1a1de
    }

    async getStringData(): Promise<string> {
        const data = await this.getData();
        const string = await blobBufferUtil.toString(data);
        return string;
    }
}

export function fromStorageInstanceResult(
    id: string,
    attachmentData: RxAttachmentData,
    rxDocument: RxDocument
) {
    return new RxAttachment({
        doc: rxDocument,
        id,
        type: attachmentData.type,
        length: attachmentData.length,
        digest: attachmentData.digest
    });
}

export async function putAttachment(
    this: RxDocument,
    attachmentData: RxAttachmentCreator,
    /**
     * If set to true, the write will be skipped
     * when the attachment already contains the same data.
     */
    skipIfSame: boolean = true
): Promise<RxAttachment> {
    ensureSchemaSupportsAttachments(this);

<<<<<<< HEAD
    await runAsyncPluginHooks('preWriteAttachment', {
        database: this.collection.database,
        schema: this.collection.schema.jsonSchema,
        attachmentData
    });

    const {
        id, data, type
    } = attachmentData;
=======
    const dataSize = blobBufferUtil.size(data);
    const storageStatics = this.collection.database.storage.statics;
    let dataString = await blobBufferUtil.tobase64String(data);

    /**
     * Then encryption plugin is only able to encrypt strings,
     * so unpack as string first.
     */

    if (shouldEncrypt(this.collection.schema)) {
        const encrypted = this.collection._crypter._encryptString(dataString);
        dataString = btoa(encrypted);
    }
>>>>>>> 84d1a1de

    const dataDigest = await storageStatics.hash(data).then(hash => storageStatics.hashKey + '-' + hash);

    const statics = this.collection.database.storage.statics;
    this._atomicQueue = this._atomicQueue
        .then(async () => {
            if (skipIfSame && this._data._attachments && this._data._attachments[id]) {
                const currentMeta = this._data._attachments[id];
                const newHash = await statics.hash(data);
                const newDigest = statics.hashKey + '-' + newHash;
                if (currentMeta.type === type && currentMeta.digest === newDigest) {
                    // skip because same data and same type
                    return this.getAttachment(id);
                }
            }

            const docWriteData: RxDocumentWriteData<{}> = flatClone(this._data);
            docWriteData._attachments = flatClone(docWriteData._attachments);

            docWriteData._attachments[id] = {
                digest: dataDigest,
                length: dataSize,
                type,
                data: dataString
            };

            const writeRow = {
                previous: flatClone(this._data),
                document: flatClone(docWriteData)
            };

            const writeResult = await writeSingle(
                this.collection.storageInstance,
                writeRow
            );

            const attachmentData = writeResult._attachments[id];
            const attachment = fromStorageInstanceResult(
                id,
                attachmentData,
                this
            );

            const newData = flatClone(this._data);
            newData._rev = writeResult._rev;
            newData._attachments = writeResult._attachments;
            this._dataSync$.next(newData);

            return attachment;
        });
    return this._atomicQueue;
}

/**
 * get an attachment of the document by its id
 */
export function getAttachment(
    this: RxDocument,
    id: string
): RxAttachment | null {
    ensureSchemaSupportsAttachments(this);
    const docData: any = this._dataSync$.getValue();
    if (!docData._attachments || !docData._attachments[id])
        return null;

    const attachmentData = docData._attachments[id];
    const attachment = fromStorageInstanceResult(
        id,
        attachmentData,
        this
    );
    return attachment;
}

/**
 * returns all attachments of the document
 */
export function allAttachments(
    this: RxDocument
): RxAttachment[] {
    ensureSchemaSupportsAttachments(this);
    const docData: any = this._dataSync$.getValue();

    // if there are no attachments, the field is missing
    if (!docData._attachments) {
        return [];
    }
    return Object.keys(docData._attachments)
        .map(id => {
            return fromStorageInstanceResult(
                id,
                docData._attachments[id],
                this
            );
        });
}

export async function preMigrateDocument<RxDocType>(
    data: {
        docData: RxDocumentData<RxDocType>;
        oldCollection: OldRxCollection
    }
): Promise<void> {
    const attachments = data.docData._attachments;
    if (attachments) {
        const newAttachments: { [attachmentId: string]: RxAttachmentWriteData } = {};
        await Promise.all(
            Object.keys(attachments).map(async (attachmentId) => {
                const attachment: RxAttachmentData = attachments[attachmentId];
                const docPrimary: string = (data.docData as any)[data.oldCollection.schema.primaryPath];

                let rawAttachmentData = await data.oldCollection.storageInstance.getAttachmentData(docPrimary, attachmentId);
<<<<<<< HEAD


                const hookInput = {
                    database: data.oldCollection.database,
                    schema: data.oldCollection.schema.jsonSchema,
                    type: attachment.type,
                    plainData: rawAttachmentData
                };
                await runAsyncPluginHooks('postReadAttachment', hookInput);
                rawAttachmentData = hookInput.plainData;
=======
                if (mustDecrypt) {
                    rawAttachmentData = data.oldCollection._crypter._decryptString(rawAttachmentData);
                }
>>>>>>> 84d1a1de

                newAttachments[attachmentId] = {
                    digest: attachment.digest,
                    length: attachment.length,
                    type: attachment.type,
                    data: rawAttachmentData
                };
            })
        );

        /**
         * Hooks mutate the input
         * instead of returning stuff
         */
        (data.docData as RxDocumentWriteData<RxDocType>)._attachments = newAttachments;
    }
}

export async function postMigrateDocument(_action: any): Promise<void> {
    /**
     * No longer needed because
     * we store the attachemnts data buffers directly in the document.
     */
    return;
}

<<<<<<< HEAD
export async function getAttachmentDataMeta(
    storageStatics: RxStorageStatics,
    data: BlobBuffer
): Promise<RxAttachmentDataMeta> {
    const hash = await storageStatics.hash(data);
    const length = blobBufferUtil.size(data);
    return {
        digest: storageStatics.hashKey + '-' + hash,
        length
    }
}

=======
export const rxdb = true;
export const prototypes = {
    RxDocument: (proto: any) => {
        proto.putAttachment = putAttachment;
        proto.getAttachment = getAttachment;
        proto.allAttachments = allAttachments;
        Object.defineProperty(proto, 'allAttachments$', {
            get: function allAttachments$() {
                return this._dataSync$
                    .pipe(
                        map((data: any) => {
                            if (!data['_attachments']) {
                                return {};
                            }
                            return data['_attachments'];
                        }),
                        map((attachmentsData: any) => Object.entries(
                            attachmentsData
                        )),
                        map(entries => {
                            return (entries as any)
                                .map(([id, attachmentData]: any) => {
                                    return fromStorageInstanceResult(
                                        id,
                                        attachmentData,
                                        this
                                    );
                                });
                        })
                    );
            }
        });
    }
};
export const overwritable = {};
export const hooks = {
    preMigrateDocument,
    postMigrateDocument
};
>>>>>>> 84d1a1de

export const RxDBAttachmentsPlugin: RxPlugin = {
    name: 'attachments',
    rxdb: true,
    prototypes: {
        RxDocument: (proto: any) => {
            proto.putAttachment = putAttachment;
            proto.getAttachment = getAttachment;
            proto.allAttachments = allAttachments;
            Object.defineProperty(proto, 'allAttachments$', {
                get: function allAttachments$() {
                    return this._dataSync$
                        .pipe(
                            map((data: any) => {
                                if (!data['_attachments']) {
                                    return {};
                                }
                                return data['_attachments'];
                            }),
                            map((attachmentsData: any) => Object.entries(
                                attachmentsData
                            )),
                            map(entries => {
                                return (entries as any)
                                    .map(([id, attachmentData]: any) => {
                                        return fromStorageInstanceResult(
                                            id,
                                            attachmentData,
                                            this
                                        );
                                    });
                            })
                        );
                }
            });
        }
    },
    overwritable: {},
    hooks: {
        preMigrateDocument: {
            after: preMigrateDocument
        },
        postMigrateDocument: {
            after: postMigrateDocument
        }
    }
};<|MERGE_RESOLUTION|>--- conflicted
+++ resolved
@@ -96,11 +96,10 @@
      * returns the data for the attachment
      */
     async getData(): Promise<BlobBuffer> {
-        let dataString = await this.doc.collection.storageInstance.getAttachmentData(
+        const plainData = await this.doc.collection.storageInstance.getAttachmentData(
             this.doc.primary,
             this.id
         );
-<<<<<<< HEAD
 
         const hookInput = {
             database: this.doc.collection.database,
@@ -109,18 +108,11 @@
             plainData
         };
         await runAsyncPluginHooks('postReadAttachment', hookInput);
-        return hookInput.plainData;
-=======
-        if (shouldEncrypt(this.doc.collection.schema)) {
-            dataString = this.doc.collection._crypter._decryptString(atob(dataString));
-        }
-
         const ret = blobBufferUtil.createBlobBufferFromBase64(
-            dataString,
+            hookInput.plainData,
             this.type as any
         );
         return ret;
->>>>>>> 84d1a1de
     }
 
     async getStringData(): Promise<string> {
@@ -155,41 +147,34 @@
 ): Promise<RxAttachment> {
     ensureSchemaSupportsAttachments(this);
 
-<<<<<<< HEAD
+
+    const dataSize = blobBufferUtil.size(attachmentData.data);
+    const storageStatics = this.collection.database.storage.statics;
+    const dataString = await blobBufferUtil.tobase64String(attachmentData.data);
+
+    const hookAttachmentData = {
+        id: attachmentData.id,
+        type: attachmentData.type,
+        data: dataString
+    };
     await runAsyncPluginHooks('preWriteAttachment', {
         database: this.collection.database,
         schema: this.collection.schema.jsonSchema,
-        attachmentData
+        attachmentData: hookAttachmentData
     });
 
     const {
         id, data, type
-    } = attachmentData;
-=======
-    const dataSize = blobBufferUtil.size(data);
-    const storageStatics = this.collection.database.storage.statics;
-    let dataString = await blobBufferUtil.tobase64String(data);
-
-    /**
-     * Then encryption plugin is only able to encrypt strings,
-     * so unpack as string first.
-     */
-
-    if (shouldEncrypt(this.collection.schema)) {
-        const encrypted = this.collection._crypter._encryptString(dataString);
-        dataString = btoa(encrypted);
-    }
->>>>>>> 84d1a1de
-
-    const dataDigest = await storageStatics.hash(data).then(hash => storageStatics.hashKey + '-' + hash);
-
-    const statics = this.collection.database.storage.statics;
+    } = hookAttachmentData;
+
+
+    const newHash = await storageStatics.hash(data).then(hash => storageStatics.hashKey + '-' + hash);
+    const newDigest = storageStatics.hashKey + '-' + newHash;
+
     this._atomicQueue = this._atomicQueue
         .then(async () => {
             if (skipIfSame && this._data._attachments && this._data._attachments[id]) {
                 const currentMeta = this._data._attachments[id];
-                const newHash = await statics.hash(data);
-                const newDigest = statics.hashKey + '-' + newHash;
                 if (currentMeta.type === type && currentMeta.digest === newDigest) {
                     // skip because same data and same type
                     return this.getAttachment(id);
@@ -200,10 +185,10 @@
             docWriteData._attachments = flatClone(docWriteData._attachments);
 
             docWriteData._attachments[id] = {
-                digest: dataDigest,
+                digest: newDigest,
                 length: dataSize,
                 type,
-                data: dataString
+                data: data
             };
 
             const writeRow = {
@@ -292,8 +277,6 @@
                 const docPrimary: string = (data.docData as any)[data.oldCollection.schema.primaryPath];
 
                 let rawAttachmentData = await data.oldCollection.storageInstance.getAttachmentData(docPrimary, attachmentId);
-<<<<<<< HEAD
-
 
                 const hookInput = {
                     database: data.oldCollection.database,
@@ -303,11 +286,6 @@
                 };
                 await runAsyncPluginHooks('postReadAttachment', hookInput);
                 rawAttachmentData = hookInput.plainData;
-=======
-                if (mustDecrypt) {
-                    rawAttachmentData = data.oldCollection._crypter._decryptString(rawAttachmentData);
-                }
->>>>>>> 84d1a1de
 
                 newAttachments[attachmentId] = {
                     digest: attachment.digest,
@@ -333,61 +311,6 @@
      */
     return;
 }
-
-<<<<<<< HEAD
-export async function getAttachmentDataMeta(
-    storageStatics: RxStorageStatics,
-    data: BlobBuffer
-): Promise<RxAttachmentDataMeta> {
-    const hash = await storageStatics.hash(data);
-    const length = blobBufferUtil.size(data);
-    return {
-        digest: storageStatics.hashKey + '-' + hash,
-        length
-    }
-}
-
-=======
-export const rxdb = true;
-export const prototypes = {
-    RxDocument: (proto: any) => {
-        proto.putAttachment = putAttachment;
-        proto.getAttachment = getAttachment;
-        proto.allAttachments = allAttachments;
-        Object.defineProperty(proto, 'allAttachments$', {
-            get: function allAttachments$() {
-                return this._dataSync$
-                    .pipe(
-                        map((data: any) => {
-                            if (!data['_attachments']) {
-                                return {};
-                            }
-                            return data['_attachments'];
-                        }),
-                        map((attachmentsData: any) => Object.entries(
-                            attachmentsData
-                        )),
-                        map(entries => {
-                            return (entries as any)
-                                .map(([id, attachmentData]: any) => {
-                                    return fromStorageInstanceResult(
-                                        id,
-                                        attachmentData,
-                                        this
-                                    );
-                                });
-                        })
-                    );
-            }
-        });
-    }
-};
-export const overwritable = {};
-export const hooks = {
-    preMigrateDocument,
-    postMigrateDocument
-};
->>>>>>> 84d1a1de
 
 export const RxDBAttachmentsPlugin: RxPlugin = {
     name: 'attachments',
