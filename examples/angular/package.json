{
  "name": "angular",
  "version": "0.0.0",
  "scripts": {
    "preinstall": "npm run preinstall:rxdb && npm run preinstall:versions",
    "preinstall:rxdb": "(cd ../../ && npx yarn@1.13.0 pack ../../ --filename ./examples/angular/rxdb-local.tgz)",
    "preinstall:versions": "node ./scripts/ensure-equal-versions.js",
    "start": "concurrently \"npm run server\" \"npm run dev\"",
    "server": "pouchdb-server --host 0.0.0.0 -p 10101 -m -d /tmp/pouchdb-server/ -n true",
    "server:show": "node server.js",
    "ng": "ng",
    "dev": "ng serve",
    "build": "ng build --prod --aot --stats-json && npm run build:copy && echo \"BUILD SUCCESS\"",
    "build:serve": "ws -p 8888 -d dist/angular/",
    "build:serve9000": "ws -p 9000 -d dist/angular/",
    "build:copy": "cp test/multitab.html dist/angular/multitab.html",
    "test": "testcafe chromium test/ --selector-timeout 30000",
    "test:build": "concurrently \"npm run build:serve\" \"npm run test\" --kill-others --success first",
    "lint": "tslint app/src/**/*.ts",
    "analyze": "webpack-bundle-analyzer dist/angular/stats-es2015.json"
  },
  "private": true,
  "author": "pubkey",
  "license": "MIT",
  "dependencies": {
    "@angular/animations": "9.1.0",
    "@angular/cdk": "9.2.0",
    "@angular/common": "9.1.0",
    "@angular/compiler": "9.1.0",
    "@angular/core": "9.1.0",
    "@angular/forms": "9.1.0",
    "@angular/material": "9.2.0",
    "@angular/platform-browser": "9.1.0",
    "@angular/platform-browser-dynamic": "9.1.0",
    "@angular/pwa": "0.901.0",
    "@angular/router": "9.1.0",
    "@angular/service-worker": "9.1.0",
    "font-awesome": "4.7.0",
    "pouchdb-adapter-http": "7.2.1",
    "pouchdb-adapter-idb": "7.2.1",
    "roboto-npm-webfont": "1.0.1",
    "rxdb": "file:rxdb-local.tgz",
    "rxjs": "6.5.5",
    "tslib": "1.11.1",
    "zone.js": "0.10.3"
  },
  "devDependencies": {
    "@angular-devkit/build-angular": "0.901.0",
    "@angular/cli": "9.1.0",
    "@angular/compiler-cli": "9.1.0",
    "@angular/language-service": "9.1.0",
<<<<<<< HEAD
    "@types/node": "13.9.8",
=======
    "@types/node": "13.11.0",
>>>>>>> 5c3105ea
    "@types/pouchdb-adapter-http": "6.1.3",
    "@types/pouchdb-adapter-idb": "6.1.3",
    "async-test-util": "1.7.3",
    "concurrently": "5.1.0",
    "local-web-server": "4.0.0",
    "pouchdb-server": "4.2.0",
    "testcafe": "1.8.3",
    "ts-node": "8.8.1",
<<<<<<< HEAD
    "tslint": "6.1.0",
    "typescript": "3.8.3",
=======
    "tslint": "6.1.1",
    "typescript": "3.7.5",
>>>>>>> 5c3105ea
    "webpack-bundle-analyzer": "3.6.1"
  }
}<|MERGE_RESOLUTION|>--- conflicted
+++ resolved
@@ -49,11 +49,7 @@
     "@angular/cli": "9.1.0",
     "@angular/compiler-cli": "9.1.0",
     "@angular/language-service": "9.1.0",
-<<<<<<< HEAD
-    "@types/node": "13.9.8",
-=======
     "@types/node": "13.11.0",
->>>>>>> 5c3105ea
     "@types/pouchdb-adapter-http": "6.1.3",
     "@types/pouchdb-adapter-idb": "6.1.3",
     "async-test-util": "1.7.3",
@@ -62,13 +58,8 @@
     "pouchdb-server": "4.2.0",
     "testcafe": "1.8.3",
     "ts-node": "8.8.1",
-<<<<<<< HEAD
-    "tslint": "6.1.0",
+    "tslint": "6.1.1",
     "typescript": "3.8.3",
-=======
-    "tslint": "6.1.1",
-    "typescript": "3.7.5",
->>>>>>> 5c3105ea
     "webpack-bundle-analyzer": "3.6.1"
   }
 }